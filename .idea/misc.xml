<?xml version="1.0" encoding="UTF-8"?>
<project version="4">
  <component name="Black">
<<<<<<< HEAD
    <option name="sdkName" value="Python 3.13 (scico)" />
  </component>
  <component name="ProjectRootManager" version="2" project-jdk-name="Python 3.13 (scico)" project-jdk-type="Python SDK" />
=======
    <option name="sdkName" value="uv (scico)" />
  </component>
  <component name="ProjectRootManager" version="2" project-jdk-name="uv (scico)" project-jdk-type="Python SDK" />
>>>>>>> 8d5c557d
  <component name="PyCharmDSProjectLayout">
    <option name="id" value="JupyterRightHiddenStructureLayout" />
  </component>
  <component name="PythonCompatibilityInspectionAdvertiser">
    <option name="version" value="3" />
  </component>
</project><|MERGE_RESOLUTION|>--- conflicted
+++ resolved
@@ -1,19 +1,10 @@
 <?xml version="1.0" encoding="UTF-8"?>
 <project version="4">
   <component name="Black">
-<<<<<<< HEAD
-    <option name="sdkName" value="Python 3.13 (scico)" />
-  </component>
-  <component name="ProjectRootManager" version="2" project-jdk-name="Python 3.13 (scico)" project-jdk-type="Python SDK" />
-=======
     <option name="sdkName" value="uv (scico)" />
   </component>
   <component name="ProjectRootManager" version="2" project-jdk-name="uv (scico)" project-jdk-type="Python SDK" />
->>>>>>> 8d5c557d
   <component name="PyCharmDSProjectLayout">
     <option name="id" value="JupyterRightHiddenStructureLayout" />
   </component>
-  <component name="PythonCompatibilityInspectionAdvertiser">
-    <option name="version" value="3" />
-  </component>
 </project>